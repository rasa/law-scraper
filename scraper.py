--- conflicted
+++ resolved
@@ -585,9 +585,6 @@
 if __name__ == "__main__":
     sys.exit(main())
 
-<<<<<<< HEAD
-=======
 # cspell:ignore pdfs
->>>>>>> f77e90ce
 # cSpell:ignore EXPANDEDBRANCHCODESID, expandedbranchcodesid, EXPANDEDBRANCHCODESIDA
 # cSpell:ignore MANYLAWSECTIONS, manylawsections, pdfkit, Pdfkit, pdfs, prefs, pypdf